--- conflicted
+++ resolved
@@ -22,8 +22,6 @@
         'x', 'y', 'adif', 'coord_x', 'coord_y', 'color1', 'color2', 'color3', 'color4', 'img', 'dy', 'ra', 'dec', 'image_x', 'image_y', 'cat_x', 'cat_y'
     )
 
-<<<<<<< HEAD
-=======
     # Calculate astrometric residuals (if available)
     try:
         imgwcs = astropy.wcs.WCS(afit.wcs())
@@ -32,7 +30,6 @@
     except (KeyError,AttributeError):
         ast_residuals = np.zeros_like(x)  # If astrometric data is not available
 
->>>>>>> b759a4ca
     # Calculate model magnitudes
     model_input = (y, adif, coord_x, coord_y, color1, color2, color3, color4, img, x, dy, image_x, image_y)
     model_mags = ffit.model(np.array(ffit.fitvalues), model_input)
@@ -70,42 +67,6 @@
     # Color mapping for points based on errors
     error_colors = plt.cm.hsv(np.log10(dy))
 
-<<<<<<< HEAD
-#    if plot_type == 'photometry':
-    # Magnitude residuals, up higher values, should me "measured brighter"
-    residuals = x - model_mags
-    # I'd like to have 10-sigma here
-    sigma = ffit.sigma
-    ylim = (-sigma*7, sigma*7)
-
-    for idx, (label, param) in enumerate(params):
-        ax = fig.add_subplot(gs[idx // 2 + 1, idx % 2 ])
-
-        # Plot masked points in gray
-        ax.scatter(param[~current_mask], residuals[~current_mask],
-              c='gray', alpha=0.3, s=2)
-
-        # Plot unmasked points with color coding
-        sc = ax.scatter(param[current_mask], residuals[current_mask],
-                  c=dy[current_mask], cmap='hsv', s=2)
-
-        ax.set_ylabel('Magnitude Residuals')
-        ax.set_xlabel(label)
-        ax.set_ylim(ylim)
-        ax.grid(True, alpha=0.2)
-
-#    else:  # astrometry
-    # Calculate astrometric residuals (if available)
-    try:
-        imgwcs = astropy.wcs.WCS(afit.wcs())
-        astx, asty = imgwcs.all_world2pix( ra, dec, 1)
-        ast_residuals = np.sqrt((astx - coord_x)**2 + (asty - coord_y)**2)
-
-
-        dx = image_x - astx
-        dy = image_y - asty
-        sigma = afit.sigma
-=======
     if plot_type == 'photometry':
         # Magnitude residuals, up higher values, should me "measured brighter"
         residuals = x - model_mags
@@ -140,7 +101,6 @@
             dy=np.zeros_like(image_x)
             sigma=0.1
 
->>>>>>> b759a4ca
         ylim = (-sigma*7, sigma*7)
 
         for idx, (label, param) in enumerate(aparams):
