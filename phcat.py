--- conflicted
+++ resolved
@@ -266,14 +266,10 @@
     if noiraf:
         tbl = det[np.all([det['FLAGS'] == 0, det['MAGERR_AUTO']<1.091/2],axis=0)]
     else:
-<<<<<<< HEAD
-        mag = call_iraf(file, det, aperture)
-=======
         mag, fwhm, ape = call_iraf(file, det)
 
         det.meta['FWHM'] = fwhm
         det.meta['APERTURE'] = ape
->>>>>>> b759a4ca
 
         # Verify alignment before joining
         print(f"Sextractor objects: {len(det)}")
